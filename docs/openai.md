# OpenAI compatibility

> **Note:** OpenAI compatibility is experimental and is subject to major adjustments including breaking changes. For fully-featured access to the Ollama API, see the Ollama [Python library](https://github.com/ollama/ollama-python), [JavaScript library](https://github.com/ollama/ollama-js) and [REST API](https://github.com/ollama/ollama/blob/main/docs/api.md).

Ollama provides experimental compatibility with parts of the [OpenAI API](https://platform.openai.com/docs/api-reference) to help connect existing applications to Ollama.

## Usage

### OpenAI Python library

```python
from openai import OpenAI

client = OpenAI(
    base_url='http://localhost:11434/v1/',

    # required but ignored
    api_key='ollama',
)

chat_completion = client.chat.completions.create(
    messages=[
        {
            'role': 'user',
            'content': 'Say this is a test',
        }
    ],
    model='llama3',
)

completion = client.completions.create(
    model="llama3",
    prompt="Say this is a test"
)
```

### OpenAI JavaScript library

```javascript
import OpenAI from 'openai'

const openai = new OpenAI({
  baseURL: 'http://localhost:11434/v1/',

  // required but ignored
  apiKey: 'ollama',
})

const chatCompletion = await openai.chat.completions.create({
  messages: [{ role: 'user', content: 'Say this is a test' }],
  model: 'llama3',
})

const completion = await openai.completions.create({
    model: "llama3",
    prompt: "Say this is a test.",
})
```

### `curl`

```
curl http://localhost:11434/v1/chat/completions \
    -H "Content-Type: application/json" \
    -d '{
        "model": "llama3",
        "messages": [
            {
                "role": "system",
                "content": "You are a helpful assistant."
            },
            {
                "role": "user",
                "content": "Hello!"
            }
        ]
    }'

<<<<<<< HEAD
curl https://api.openai.com/v1/completions \
    -H "Content-Type: application/json" \
    -d '{
        "model": "llama3",
        "prompt": "Say this is a test"
    }'
=======
>>>>>>> dddb58a3
```

## Endpoints

### `/v1/chat/completions`

#### Supported features

- [x] Chat completions
- [x] Streaming
- [x] JSON mode
- [x] Reproducible outputs
- [ ] Vision
- [ ] Function calling
- [ ] Logprobs

#### Supported request fields

- [x] `model`
- [x] `messages`
  - [x] Text `content`
  - [ ] Array of `content` parts
- [x] `frequency_penalty`
- [x] `presence_penalty`
- [x] `response_format`
- [x] `seed`
- [x] `stop`
- [x] `stream`
- [x] `temperature`
- [x] `top_p`
- [x] `max_tokens`
- [ ] `logit_bias`
- [ ] `tools`
- [ ] `tool_choice`
- [ ] `user`
- [ ] `n`

#### Notes

- `usage.prompt_tokens` will be 0 for completions where prompt evaluation is cached

### `/v1/completions`

#### Supported features

- [x] Completions
- [x] Streaming
- [x] JSON mode
- [x] Reproducible outputs
- [ ] Logprobs

#### Supported request fields

- [x] `model`
- [x] `prompt`
- [x] `frequency_penalty`
- [x] `presence_penalty`
- [x] `seed`
- [x] `stop`
- [x] `stream`
- [x] `temperature`
- [x] `top_p`
- [x] `max_tokens`
- [ ] `best_of`
- [ ] `echo`
- [ ] `suffix`
- [ ] `logit_bias`
- [ ] `user`
- [ ] `n`

#### Notes

- `prompt` currently only accepts a string
- `usage.prompt_tokens` will be 0 for completions where prompt evaluation is cached

## Models

Before using a model, pull it locally `ollama pull`:

```shell
ollama pull llama3
```

### Default model names

For tooling that relies on default OpenAI model names such as `gpt-3.5-turbo`, use `ollama cp` to copy an existing model name to a temporary name:

```
ollama cp llama3 gpt-3.5-turbo
```

Afterwards, this new model name can be specified the `model` field:

```shell
curl http://localhost:11434/v1/chat/completions \
    -H "Content-Type: application/json" \
    -d '{
        "model": "gpt-3.5-turbo",
        "messages": [
            {
                "role": "user",
                "content": "Hello!"
            }
        ]
    }'
```<|MERGE_RESOLUTION|>--- conflicted
+++ resolved
@@ -76,15 +76,12 @@
         ]
     }'
 
-<<<<<<< HEAD
 curl https://api.openai.com/v1/completions \
     -H "Content-Type: application/json" \
     -d '{
         "model": "llama3",
         "prompt": "Say this is a test"
     }'
-=======
->>>>>>> dddb58a3
 ```
 
 ## Endpoints
